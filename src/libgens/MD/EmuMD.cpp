--- conflicted
+++ resolved
@@ -221,12 +221,8 @@
 	// Initialize Vdp::VDP_Lines.
 	// Don't reset the VDP current line variables here,
 	// since this might not be the beginning of the frame.
-<<<<<<< HEAD
-	Vdp::updateVdpLines(false);
-=======
 	m_vdp->updateVdpLines(false);
 	m_vdp->setVideoMode(m_sysVersion.isPal());
->>>>>>> 8170c7b1
 	
 	// Initialize CPL.
 	if (m_sysVersion.isPal())
@@ -370,11 +366,7 @@
 {
 	// Initialize Vdp::VDP_Lines.
 	// Reset the current VDP line variables for the new frame.
-<<<<<<< HEAD
-	Vdp::updateVdpLines(true);
-=======
 	m_vdp->updateVdpLines(true);
->>>>>>> 8170c7b1
 	
 	// Check if VBlank is allowed.
 	m_vdp->Check_NTSC_V30_VBlank();
