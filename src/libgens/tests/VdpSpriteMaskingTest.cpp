--- conflicted
+++ resolved
@@ -503,18 +503,15 @@
 int main(int argc, char *argv[])
 {
 	fprintf(stderr, "LibGens test suite: VDP Sprite Masking & Overflow tests.\n\n");
+
+	::testing::InitGoogleTest(&argc, argv);
 	LibGens::Init();
 	fprintf(stderr, "\n");
 	fprintf(stderr, "LibGens: VDP Sprite Masking & Overflow Test ROM.\n"
 			"Original ROM (c) 2009 by Nemesis.\n\n");
-<<<<<<< HEAD
+	fflush(nullptr);
+
 	int ret = RUN_ALL_TESTS();
 	LibGens::End();
 	return ret;
-=======
-	fflush(nullptr);
-
-	::testing::InitGoogleTest(&argc, argv);
-	return RUN_ALL_TESTS();
->>>>>>> a574ecef
 }