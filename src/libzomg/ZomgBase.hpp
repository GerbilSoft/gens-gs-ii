--- conflicted
+++ resolved
@@ -65,11 +65,7 @@
 			m_preview_size = 0;	// Assume no preview image by default.
 		}
 		virtual ~ZomgBase() { }		// NOTE: Can't call close() here because close() is virtual.
-<<<<<<< HEAD
-
-=======
-		
->>>>>>> ee79e38b
+
 		inline bool isOpen(void) const
 			{ return (m_mode != ZOMG_CLOSED); }
 		virtual void close(void) = 0;
@@ -115,13 +111,9 @@
 		/// MD-specific
 		virtual int loadMD_VSRam(uint16_t *vsram, size_t siz, ZomgByteorder_t byteorder)
 			{ (void)vsram; (void)siz; (void)byteorder; return 0; }
-<<<<<<< HEAD
 		virtual int loadMD_VDP_SAT(uint16_t *vdp_sat, size_t siz, ZomgByteorder_t byteorder)
 			{ (void)vdp_sat; (void)siz; (void)byteorder; return 0; }
 
-=======
-		
->>>>>>> ee79e38b
 		// Audio
 		virtual int loadPsgReg(Zomg_PsgSave_t *state)
 			{ (void)state; return 0; }
@@ -147,13 +139,9 @@
 			{ (void)state; return 0; }
 		virtual int loadMD_TimeReg(Zomg_MD_TimeReg_t *state)
 			{ (void)state; return 0; }
-<<<<<<< HEAD
-
-=======
 		virtual int loadMD_TMSS_reg(Zomg_MD_TMSS_reg_t *tmss)
 			{ (void)tmss; return 0; }
-		
->>>>>>> ee79e38b
+
 		// Miscellaneous
 		virtual int loadSRam(uint8_t *sram, size_t siz)
 			{ (void)sram; (void)siz; return 0; }
@@ -191,13 +179,9 @@
 		/// MD-specific
 		virtual int saveMD_VSRam(const uint16_t *vsram, size_t siz, ZomgByteorder_t byteorder)
 			{ (void)vsram; (void)siz; (void)byteorder; return 0; }
-<<<<<<< HEAD
 		virtual int saveMD_VDP_SAT(const void *vdp_sat, size_t siz, ZomgByteorder_t byteorder)
 			{ (void)vdp_sat; (void)siz; (void)byteorder; return 0; }
 
-=======
-		
->>>>>>> ee79e38b
 		// Audio
 		virtual int savePsgReg(const Zomg_PsgSave_t *state)
 			{ (void)state; return 0; }
@@ -224,11 +208,8 @@
 			{ (void)state; return 0; }
 		virtual int saveMD_TimeReg(const Zomg_MD_TimeReg_t *state)
 			{ (void)state; return 0; }
-<<<<<<< HEAD
-=======
 		virtual int saveMD_TMSS_reg(const Zomg_MD_TMSS_reg_t *tmss)
 			{ (void)tmss; return 0; }
->>>>>>> ee79e38b
 
 		// Miscellaneous
 		virtual int saveSRam(const uint8_t *sram, size_t siz)
