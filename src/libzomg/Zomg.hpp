/***************************************************************************
 * libzomg: Zipped Original Memory from Genesis.                           *
 * Zomg.hpp: Savestate handler.                                            *
 *                                                                         *
 * Copyright (c) 2008-2015 by David Korth.                                 *
 *                                                                         *
 * This program is free software; you can redistribute it and/or modify it *
 * under the terms of the GNU General Public License as published by the   *
 * Free Software Foundation; either version 2 of the License, or (at your  *
 * option) any later version.                                              *
 *                                                                         *
 * This program is distributed in the hope that it will be useful, but     *
 * WITHOUT ANY WARRANTY; without even the implied warranty of              *
 * MERCHANTABILITY or FITNESS FOR A PARTICULAR PURPOSE.  See the           *
 * GNU General Public License for more details.                            *
 *                                                                         *
 * You should have received a copy of the GNU General Public License along *
 * with this program; if not, write to the Free Software Foundation, Inc., *
 * 51 Franklin Street, Fifth Floor, Boston, MA  02110-1301, USA.           *
 ***************************************************************************/

/**
 * WARNING: This version of ZOMG is not the final version,
 * and is subject to change.
 */

#ifndef __LIBZOMG_ZOMG_HPP__
#define __LIBZOMG_ZOMG_HPP__

#include "ZomgBase.hpp"

// MiniZip
#include "minizip/zip.h"
#include "minizip/unzip.h"

namespace LibZomg {

class ZomgIni;

class Zomg : public ZomgBase
{
	public:
		Zomg(const utf8_str *filename, ZomgFileMode mode);
		virtual ~Zomg(void);

		virtual void close(void) override;

		/**
		 * Detect if a savestate is supported by this class.
		 * @param filename Savestate filename.
		 * @return True if the savestate is supported; false if not.
		 */
		static bool DetectFormat(const utf8_str *filename);

		/**
		 * Load savestate functions.
		 * @param siz Number of bytes to read.
		 * @return Bytes read on success; negative on error.
		 * TODO: Standardize error codes.
		 */

		// TODO: Determine siz and is16bit from the system type?
		// (once FORMAT.ini is implemented)

		/**
		 * Load the preview image.
		 * @param img_buf Image buffer.
		 * @param siz Size of the image buffer.
		 * @return Bytes read on success; negative on error.
		 */
		virtual int loadPreview(void *img_buf, size_t siz) override;

		// VDP
		virtual int loadVdpReg(uint8_t *reg, size_t siz) override;
		virtual int loadVdpCtrl_8(Zomg_VdpCtrl_8_t *ctrl) override;
		virtual int loadVdpCtrl_16(Zomg_VdpCtrl_16_t *ctrl) override;
		virtual int loadVRam(void *vram, size_t siz, ZomgByteorder_t byteorder) override;
		virtual int loadCRam(Zomg_CRam_t *cram, ZomgByteorder_t byteorder) override;
		/// MD-specific
		virtual int loadMD_VSRam(uint16_t *vsram, size_t siz, ZomgByteorder_t byteorder) override;

		// Audio
		virtual int loadPsgReg(Zomg_PsgSave_t *state) override;
		/// MD-specific
		virtual int loadMD_YM2612_reg(Zomg_Ym2612Save_t *state) override;

		// Z80
		virtual int loadZ80Mem(uint8_t *mem, size_t siz) override;
		virtual int loadZ80Reg(Zomg_Z80RegSave_t *state) override;

		// M68K (MD-specific)
		virtual int loadM68KMem(uint16_t *mem, size_t siz, ZomgByteorder_t byteorder) override;
		virtual int loadM68KReg(Zomg_M68KRegSave_t *state) override;

		// MD-specific registers
		virtual int loadMD_IO(Zomg_MD_IoSave_t *state) override;
		virtual int loadMD_Z80Ctrl(Zomg_MD_Z80CtrlSave_t *state) override;
		virtual int loadMD_TimeReg(Zomg_MD_TimeReg_t *state) override;
<<<<<<< HEAD
=======
		virtual int loadMD_TMSS_reg(Zomg_MD_TMSS_reg_t *tmss) override;
>>>>>>> ee79e38b

		// Miscellaneous
		virtual int loadSRam(uint8_t *sram, size_t siz) override;

		/**
		 * Save savestate functions.
		 * @param siz Number of bytes to write.
		 * @return 0 on success; non-zero on error.
		 * TODO: Standardize error codes.
		 */

		// TODO: Determine siz and is16bit from the system type?
		// (once FORMAT.ini is implemented)

		/**
		 * Save ZOMG.ini.
		 * This function MUST be called before any other function when saving!
		 * @param zomgIni ZomgIni class with information about the savestate.
		 * @return 0 on success; non-zero on error.
		 */
		int saveZomgIni(const ZomgIni *zomgIni);

		/**
		 * Save the preview image.
		 * @param img_buf Image buffer. (Must have a PNG image.)
		 * @param siz Size of the image buffer.
		 * @return 0 on success; non-zero on error.
		 */
		virtual int savePreview(const void *img_buf, size_t siz) override;

		// VDP
		virtual int saveVdpReg(const uint8_t *reg, size_t siz) override;
		virtual int saveVdpCtrl_8(const Zomg_VdpCtrl_8_t *ctrl) override;
		virtual int saveVdpCtrl_16(const Zomg_VdpCtrl_16_t *ctrl) override;
		virtual int saveVRam(const void *vram, size_t siz, ZomgByteorder_t byteorder) override;
		virtual int saveCRam(const Zomg_CRam_t *cram, ZomgByteorder_t byteorder) override;
		/// MD-specific
		virtual int saveMD_VSRam(const uint16_t *vsram, size_t siz, ZomgByteorder_t byteorder) override;

		// Audio
		virtual int savePsgReg(const Zomg_PsgSave_t *state) override;
		/// MD-specific
		virtual int saveMD_YM2612_reg(const Zomg_Ym2612Save_t *state) override;

		// Z80
		virtual int saveZ80Mem(const uint8_t *mem, size_t siz) override;
		virtual int saveZ80Reg(const Zomg_Z80RegSave_t *state) override;

		// M68K (MD-specific)
		virtual int saveM68KMem(const uint16_t *mem, size_t siz, ZomgByteorder_t byteorder) override;
		virtual int saveM68KReg(const Zomg_M68KRegSave_t *state) override;

		// MD-specific registers
		virtual int saveMD_IO(const Zomg_MD_IoSave_t *state) override;
		virtual int saveMD_Z80Ctrl(const Zomg_MD_Z80CtrlSave_t *state) override;
		virtual int saveMD_TimeReg(const Zomg_MD_TimeReg_t *state) override;
<<<<<<< HEAD
=======
		virtual int saveMD_TMSS_reg(const Zomg_MD_TMSS_reg_t *tmss) override;
>>>>>>> ee79e38b

		// Miscellaneous
		virtual int saveSRam(const uint8_t *sram, size_t siz) override;

	protected:
		unzFile m_unz;
		zipFile m_zip;

		// Current time in Zip format.
		// NOTE: Only used when saving ZOMG files.
		zip_fileinfo m_zipfi;

		int initZomgLoad(const utf8_str *filename);
		int initZomgSave(const utf8_str *filename);

		int loadFromZomg(const utf8_str *filename, void *buf, int len);
		int saveToZomg(const utf8_str *filename, const void *buf, int len);
};

}

#endif /* __LIBZOMG_ZOMG_HPP__ */<|MERGE_RESOLUTION|>--- conflicted
+++ resolved
@@ -96,10 +96,7 @@
 		virtual int loadMD_IO(Zomg_MD_IoSave_t *state) override;
 		virtual int loadMD_Z80Ctrl(Zomg_MD_Z80CtrlSave_t *state) override;
 		virtual int loadMD_TimeReg(Zomg_MD_TimeReg_t *state) override;
-<<<<<<< HEAD
-=======
 		virtual int loadMD_TMSS_reg(Zomg_MD_TMSS_reg_t *tmss) override;
->>>>>>> ee79e38b
 
 		// Miscellaneous
 		virtual int loadSRam(uint8_t *sram, size_t siz) override;
@@ -156,10 +153,7 @@
 		virtual int saveMD_IO(const Zomg_MD_IoSave_t *state) override;
 		virtual int saveMD_Z80Ctrl(const Zomg_MD_Z80CtrlSave_t *state) override;
 		virtual int saveMD_TimeReg(const Zomg_MD_TimeReg_t *state) override;
-<<<<<<< HEAD
-=======
 		virtual int saveMD_TMSS_reg(const Zomg_MD_TMSS_reg_t *tmss) override;
->>>>>>> ee79e38b
 
 		// Miscellaneous
 		virtual int saveSRam(const uint8_t *sram, size_t siz) override;
