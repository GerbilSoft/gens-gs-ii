/***************************************************************************
 * libzomg: Zipped Original Memory from Genesis.                           *
 * Zomg.hpp: Savestate handler.                                            *
 *                                                                         *
 * Copyright (c) 2008-2015 by David Korth.                                 *
 *                                                                         *
 * This program is free software; you can redistribute it and/or modify it *
 * under the terms of the GNU General Public License as published by the   *
 * Free Software Foundation; either version 2 of the License, or (at your  *
 * option) any later version.                                              *
 *                                                                         *
 * This program is distributed in the hope that it will be useful, but     *
 * WITHOUT ANY WARRANTY; without even the implied warranty of              *
 * MERCHANTABILITY or FITNESS FOR A PARTICULAR PURPOSE.  See the           *
 * GNU General Public License for more details.                            *
 *                                                                         *
 * You should have received a copy of the GNU General Public License along *
 * with this program; if not, write to the Free Software Foundation, Inc., *
 * 51 Franklin Street, Fifth Floor, Boston, MA  02110-1301, USA.           *
 ***************************************************************************/

/**
 * WARNING: This version of ZOMG is not the final version,
 * and is subject to change.
 */

#ifndef __LIBZOMG_ZOMG_HPP__
#define __LIBZOMG_ZOMG_HPP__

#include "ZomgBase.hpp"

namespace LibZomg {

class ZomgIni;
class ZomgPrivate;
class Zomg : public ZomgBase
{
	public:
		Zomg(const utf8_str *filename, ZomgFileMode mode);
		virtual ~Zomg(void);

	protected:
		friend class ZomgPrivate;
		ZomgPrivate *const d;
	private:
		// Q_DISABLE_COPY() equivalent.
		// TODO: Add LibZomg-specific version of Q_DISABLE_COPY().
		Zomg(const Zomg &);
		Zomg &operator=(const Zomg &);

	public:
		virtual void close(void) override;

		/**
		 * Detect if a savestate is supported by this class.
		 * @param filename Savestate filename.
		 * @return True if the savestate is supported; false if not.
		 */
		static bool DetectFormat(const utf8_str *filename);

		/**
		 * Load savestate functions.
		 * @param siz Number of bytes to read.
		 * @return Bytes read on success; negative on error.
		 * TODO: Standardize error codes.
		 */

		// TODO: Determine siz and is16bit from the system type?
		// (once FORMAT.ini is implemented)

		/**
		 * Load the preview image.
		 * @param img_data Image data. (Caller must free img_data->data.)
		 * @return 0 on success; non-zero on error.
		 */
		virtual int loadPreview(_Zomg_Img_Data_t *img_data) override;

		// VDP
		virtual int loadVdpReg(uint8_t *reg, size_t siz) override;
<<<<<<< HEAD
		virtual int loadVdpCtrl_8(Zomg_VDP_ctrl_8_t *ctrl) override;
		virtual int loadVdpCtrl_16(Zomg_VDP_ctrl_16_t *ctrl) override;
=======
		virtual int loadVdpCtrl_8(_Zomg_VdpCtrl_8_t *ctrl) override;
		virtual int loadVdpCtrl_16(_Zomg_VdpCtrl_16_t *ctrl) override;
>>>>>>> a574ecef
		virtual int loadVRam(void *vram, size_t siz, ZomgByteorder_t byteorder) override;
		virtual int loadCRam(_Zomg_CRam_t *cram, ZomgByteorder_t byteorder) override;
		/// MD-specific
		virtual int loadMD_VSRam(uint16_t *vsram, size_t siz, ZomgByteorder_t byteorder) override;
		virtual int loadMD_VDP_SAT(uint16_t *vdp_sat, size_t siz, ZomgByteorder_t byteorder) override;

		// Audio
		virtual int loadPsgReg(_Zomg_PsgSave_t *state) override;
		/// MD-specific
		virtual int loadMD_YM2612_reg(_Zomg_Ym2612Save_t *state) override;

		// Z80
		virtual int loadZ80Mem(uint8_t *mem, size_t siz) override;
		virtual int loadZ80Reg(_Zomg_Z80RegSave_t *state) override;

		// M68K (MD-specific)
		virtual int loadM68KMem(uint16_t *mem, size_t siz, ZomgByteorder_t byteorder) override;
		virtual int loadM68KReg(_Zomg_M68KRegSave_t *state) override;

		// MD-specific registers
		virtual int loadMD_IO(_Zomg_MD_IoSave_t *state) override;
		virtual int loadMD_Z80Ctrl(_Zomg_MD_Z80CtrlSave_t *state) override;
		virtual int loadMD_TimeReg(_Zomg_MD_TimeReg_t *state) override;
		virtual int loadMD_TMSS_reg(_Zomg_MD_TMSS_reg_t *tmss) override;

		// Miscellaneous
		virtual int loadSRam(uint8_t *sram, size_t siz) override;
		virtual int loadEEPRomCtrl(_Zomg_EPR_ctrl_t *ctrl) override;
		virtual int loadEEPRomCache(uint8_t *cache, size_t siz) override;
		virtual int loadEEPRom(uint8_t *eeprom, size_t siz) override;

		/**
		 * Save savestate functions.
		 * @param siz Number of bytes to write.
		 * @return 0 on success; non-zero on error.
		 * TODO: Standardize error codes.
		 */

		// TODO: Determine siz and is16bit from the system type?
		// (once FORMAT.ini is implemented)

		/**
		 * Save ZOMG.ini.
		 * This function MUST be called before any other function when saving!
		 * @param zomgIni ZomgIni class with information about the savestate.
		 * @return 0 on success; non-zero on error.
		 */
		int saveZomgIni(const ZomgIni *zomgIni);

		/**
		 * Save the preview image.
		 * @param img_data Image data.
		 * @return 0 on success; non-zero on error.
		 */
		virtual int savePreview(const _Zomg_Img_Data_t *img_data) override;

		// VDP
		virtual int saveVdpReg(const uint8_t *reg, size_t siz) override;
<<<<<<< HEAD
		virtual int saveVdpCtrl_8(const Zomg_VDP_ctrl_8_t *ctrl) override;
		virtual int saveVdpCtrl_16(const Zomg_VDP_ctrl_16_t *ctrl) override;
=======
		virtual int saveVdpCtrl_8(const _Zomg_VdpCtrl_8_t *ctrl) override;
		virtual int saveVdpCtrl_16(const _Zomg_VdpCtrl_16_t *ctrl) override;
>>>>>>> a574ecef
		virtual int saveVRam(const void *vram, size_t siz, ZomgByteorder_t byteorder) override;
		virtual int saveCRam(const _Zomg_CRam_t *cram, ZomgByteorder_t byteorder) override;
		/// MD-specific
		virtual int saveMD_VSRam(const uint16_t *vsram, size_t siz, ZomgByteorder_t byteorder) override;
		virtual int saveMD_VDP_SAT(const void *vdp_sat, size_t siz, ZomgByteorder_t byteorder) override;

		// Audio
		virtual int savePsgReg(const _Zomg_PsgSave_t *state) override;
		/// MD-specific
		virtual int saveMD_YM2612_reg(const _Zomg_Ym2612Save_t *state) override;

		// Z80
		virtual int saveZ80Mem(const uint8_t *mem, size_t siz) override;
		virtual int saveZ80Reg(const _Zomg_Z80RegSave_t *state) override;

		// M68K (MD-specific)
		virtual int saveM68KMem(const uint16_t *mem, size_t siz, ZomgByteorder_t byteorder) override;
		virtual int saveM68KReg(const _Zomg_M68KRegSave_t *state) override;

		// MD-specific registers
		virtual int saveMD_IO(const _Zomg_MD_IoSave_t *state) override;
		virtual int saveMD_Z80Ctrl(const _Zomg_MD_Z80CtrlSave_t *state) override;
		virtual int saveMD_TimeReg(const _Zomg_MD_TimeReg_t *state) override;
		virtual int saveMD_TMSS_reg(const _Zomg_MD_TMSS_reg_t *tmss) override;

		// Miscellaneous
		virtual int saveSRam(const uint8_t *sram, size_t siz) override;
<<<<<<< HEAD
=======
		virtual int saveEEPRomCtrl(const _Zomg_EPR_ctrl_t *ctrl) override;
		virtual int saveEEPRomCache(const uint8_t *cache, size_t siz) override;
		virtual int saveEEPRom(const uint8_t *eeprom, size_t siz) override;

	protected:
		unzFile m_unz;
		zipFile m_zip;

		// Current time in Zip format.
		// NOTE: Only used when saving ZOMG files.
		zip_fileinfo m_zipfi;

		int initZomgLoad(const utf8_str *filename);
		int initZomgSave(const utf8_str *filename);

		int loadFromZomg(const utf8_str *filename, void *buf, int len);
		int saveToZomg(const utf8_str *filename, const void *buf, int len);
>>>>>>> a574ecef
};

}

#endif /* __LIBZOMG_ZOMG_HPP__ */<|MERGE_RESOLUTION|>--- conflicted
+++ resolved
@@ -77,13 +77,8 @@
 
 		// VDP
 		virtual int loadVdpReg(uint8_t *reg, size_t siz) override;
-<<<<<<< HEAD
-		virtual int loadVdpCtrl_8(Zomg_VDP_ctrl_8_t *ctrl) override;
-		virtual int loadVdpCtrl_16(Zomg_VDP_ctrl_16_t *ctrl) override;
-=======
-		virtual int loadVdpCtrl_8(_Zomg_VdpCtrl_8_t *ctrl) override;
-		virtual int loadVdpCtrl_16(_Zomg_VdpCtrl_16_t *ctrl) override;
->>>>>>> a574ecef
+		virtual int loadVdpCtrl_8(_Zomg_VDP_ctrl_8_t *ctrl) override;
+		virtual int loadVdpCtrl_16(_Zomg_VDP_ctrl_16_t *ctrl) override;
 		virtual int loadVRam(void *vram, size_t siz, ZomgByteorder_t byteorder) override;
 		virtual int loadCRam(_Zomg_CRam_t *cram, ZomgByteorder_t byteorder) override;
 		/// MD-specific
@@ -142,13 +137,8 @@
 
 		// VDP
 		virtual int saveVdpReg(const uint8_t *reg, size_t siz) override;
-<<<<<<< HEAD
-		virtual int saveVdpCtrl_8(const Zomg_VDP_ctrl_8_t *ctrl) override;
-		virtual int saveVdpCtrl_16(const Zomg_VDP_ctrl_16_t *ctrl) override;
-=======
-		virtual int saveVdpCtrl_8(const _Zomg_VdpCtrl_8_t *ctrl) override;
-		virtual int saveVdpCtrl_16(const _Zomg_VdpCtrl_16_t *ctrl) override;
->>>>>>> a574ecef
+		virtual int saveVdpCtrl_8(const _Zomg_VDP_ctrl_8_t *ctrl) override;
+		virtual int saveVdpCtrl_16(const _Zomg_VDP_ctrl_16_t *ctrl) override;
 		virtual int saveVRam(const void *vram, size_t siz, ZomgByteorder_t byteorder) override;
 		virtual int saveCRam(const _Zomg_CRam_t *cram, ZomgByteorder_t byteorder) override;
 		/// MD-specific
@@ -176,26 +166,9 @@
 
 		// Miscellaneous
 		virtual int saveSRam(const uint8_t *sram, size_t siz) override;
-<<<<<<< HEAD
-=======
 		virtual int saveEEPRomCtrl(const _Zomg_EPR_ctrl_t *ctrl) override;
 		virtual int saveEEPRomCache(const uint8_t *cache, size_t siz) override;
 		virtual int saveEEPRom(const uint8_t *eeprom, size_t siz) override;
-
-	protected:
-		unzFile m_unz;
-		zipFile m_zip;
-
-		// Current time in Zip format.
-		// NOTE: Only used when saving ZOMG files.
-		zip_fileinfo m_zipfi;
-
-		int initZomgLoad(const utf8_str *filename);
-		int initZomgSave(const utf8_str *filename);
-
-		int loadFromZomg(const utf8_str *filename, void *buf, int len);
-		int saveToZomg(const utf8_str *filename, const void *buf, int len);
->>>>>>> a574ecef
 };
 
 }
