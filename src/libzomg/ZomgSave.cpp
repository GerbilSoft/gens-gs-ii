--- conflicted
+++ resolved
@@ -564,8 +564,6 @@
 	return saveToZomg("MD/TIME_reg.bin", state, sizeof(*state));
 }
 
-<<<<<<< HEAD
-=======
 /**
  * Save MD TMSS registers. (MD-specific)
  * @param state MD TMSS register buffer.
@@ -585,7 +583,6 @@
 #endif
 }
 
->>>>>>> ee79e38b
 /** Miscellaneous **/
 
 /**
